--- conflicted
+++ resolved
@@ -186,14 +186,9 @@
 #[cfg(test)]
 mod tests {
     use super::*;
-<<<<<<< HEAD
-    use actix_web::test;
-    use actix_web::{http, web, App};
+    use actix_web::{http, test, web, App};
+    use actix_web::{web, App};
     use netsblox_cloud_common::FriendLink;
-=======
-    use actix_web::{http, test};
-    use actix_web::{web, App};
->>>>>>> cafce232
     use netsblox_cloud_common::{
         api::{self, UserRole},
         User,
